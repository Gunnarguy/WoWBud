//
//  ClassicAPIService.swift
//  WoWBud
//
//  Created on 4/30/25.
//

import Foundation
import os

/// Thread-safe async façade for Blizzard "classic-era" namespace.
/// All mutable state isolated to the actor.
actor ClassicAPIService {

    // MARK: - Endpoint helper
    struct Endpoint: Sendable {
        var path: String
        var params: [URLQueryItem] = []
    }

    // MARK: - Constants (non-isolated, pure)
    nonisolated private let region = "us"
    nonisolated private let locale = "en_US"
    // Namespace for Classic Era Anniversary Edition (1.15.x)
    nonisolated private let classic1xNamespace = "static-classic1x"
    // Fallback namespaces for older data sets
    nonisolated private let classicEraNamespace = "static-classic-era"
    nonisolated private let classicNamespace = "static-classic"
    // nonisolated private let retailNamespace = "static-us"

    // MARK: - OAuth Token Management
    private var currentAccessToken: String?
    private var tokenExpirationTime: Date?

    // Fetch Client ID and Secret from Secrets.swift (ensure these exist)
    nonisolated private let clientID = Secrets.clientID
    nonisolated private let clientSecret = Secrets.clientSecret

    // MARK: - Cached session
    nonisolated private static let sharedSession: URLSession = {
        let cfg = URLSessionConfiguration.default
        cfg.httpAdditionalHeaders = ["Accept-Encoding": "gzip"]
        cfg.urlCache = .shared
        return URLSession(configuration: cfg)
    }()

    // MARK: - Generic fetch
    /// Generic function to fetch and decode data from a Blizzard API endpoint.
    /// Automatically handles fetching/refreshing the OAuth token.
    /// - Parameters:
    ///   - type: The `Decodable` type to decode the response into.
    ///   - endpoint: The `Endpoint` struct containing path and parameters.
    ///   - namespaceOverride: Optional namespace to use instead of the default classic1x one.
    /// - Returns: The decoded object of type `T`.
    /// - Throws: `AppError` for network, status code, decoding, or OAuth issues.
    func fetch<T: Decodable & Sendable>(
        _ type: T.Type,
        endpoint: Endpoint,
        namespaceOverride: String? = nil
    ) async throws -> T {
        // --- Get a valid OAuth token ---
        let token = try await getValidAccessToken()

        // --- Construct URL ---
        guard
            var comps = URLComponents(string: "https://\(region).api.blizzard.com\(endpoint.path)")
        else {
            throw AppError.invalidURL(endpoint.path)
        }

        // Use the override namespace if provided, otherwise default to classic1xNamespace
        let effectiveNamespace = namespaceOverride ?? classic1xNamespace  // Use corrected default

        comps.queryItems =
            endpoint.params + [
                // Use the determined namespace
                URLQueryItem(name: "namespace", value: "\(effectiveNamespace)-\(region)"),  // Construct full namespace
                URLQueryItem(name: "locale", value: locale),
                // REMOVED: Token is now added via header below
                // URLQueryItem(name: "access_token", value: Secrets.oauthToken),
            ]

        guard let url = comps.url else { throw AppError.invalidURL(comps.string ?? "") }

        // --- Create Request with Auth Header ---
        var request = URLRequest(url: url)
        request.addValue("Bearer \(token)", forHTTPHeaderField: "Authorization")  // Add token to header
        // No need to add namespace header here, it's in the query params

        // --- Perform the network request ---
        let (data, resp) = try await ClassicAPIService.sharedSession.data(for: request)  // Use the prepared request

        // Check for successful HTTP status code
        guard let http = resp as? HTTPURLResponse,
            (200...299).contains(http.statusCode)
        else {
            // Throw specific error for bad status codes
            let statusCode = (resp as? HTTPURLResponse)?.statusCode ?? 0
            // If 401/403, potentially invalidate token? For now, just throw.
            if statusCode == 401 || statusCode == 403 {
                print("Auth Error (\(statusCode)) - Token might be invalid.")
                // Invalidate local token copy to force refetch next time
                currentAccessToken = nil
                tokenExpirationTime = nil
            }
            throw AppError.badStatus(code: statusCode)
        }

        // Decode the JSON response
        do {
            let decoder = JSONDecoder()
            // RE-ENABLED: Snake case conversion strategy to handle API's naming convention
            decoder.keyDecodingStrategy = .convertFromSnakeCase
            return try decoder.decode(T.self, from: data)
        } catch {
            // Throw specific error for decoding failures
            print("Decoding Error for \(T.self): \(error)")  // Log detailed decoding error
            print("Raw Data: \(String(data: data, encoding: .utf8) ?? "Unable to decode data")")  // Log raw data
            throw AppError.decodingFailure(entity: "\(T.self)", underlying: error)
        }
    }

    // MARK: - API Endpoints

    // Spell Endpoint
    func spell(id: Int) async throws -> Spell {
        // Ensure this uses the generic fetch which now handles namespace and auth
        try await fetch(Spell.self, endpoint: .init(path: "/data/wow/spell/\(id)"))
    }

    // Item Endpoint - Simplified for Classic 1.x
    /// Fetches item details by ID using the `static-classic1x` namespace.
    /// - Parameter id: The ID of the item.
    /// - Returns: An `Item` object.
    /// - Throws: `AppError` if the item is not found or other errors occur.
    func item(id: Int) async throws -> Item {
        let itemEndpoint = Endpoint(path: "/data/wow/item/\(id)")

        // Try the Anniversary/Fresh namespace first
        do {
            print("ClassicAPIService: Requesting item \(id) in \(classic1xNamespace)")
            return try await fetch(Item.self, endpoint: itemEndpoint)
        } catch AppError.badStatus(code: 404) {
            print("Item \(id) not found in \(classic1xNamespace). Trying classic-era namespace…")
        } catch {
            print("Error fetching item \(id) from \(classic1xNamespace): \(error)")
            throw error
        }

        // Fallback: try classic-era namespace
        do {
            return try await fetch(
                Item.self,
                endpoint: itemEndpoint,
                namespaceOverride: classicEraNamespace
            )
        } catch AppError.badStatus(code: 404) {
            print("Item \(id) not found in \(classicEraNamespace). Trying classic namespace…")
        } catch {
            print("Error fetching item \(id) from \(classicEraNamespace): \(error)")
            throw error
        }

        // Final fallback: classic namespace
        do {
            return try await fetch(
                Item.self,
                endpoint: itemEndpoint,
                namespaceOverride: classicNamespace
            )
        } catch {
            print("Final error fetching item \(id): \(error)")
            throw error
        }
    }

    /// Searches for items by name using the available Classic namespaces.
    /// Results from multiple namespaces are combined and deduplicated.
    /// - Parameter name: The name of the item to search for.
    /// - Returns: An `ItemSearchResponse` containing all found results.
    func searchItems(name: String) async throws -> ItemSearchResponse {
        let params = [
            URLQueryItem(name: "name.\(locale)", value: name),
            URLQueryItem(name: "orderby", value: "id"),
            URLQueryItem(name: "_page", value: "1"),
        ]
        let searchEndpoint = Endpoint(path: "/data/wow/search/item", params: params)

<<<<<<< HEAD
<<<<<<< HEAD
=======
>>>>>>> 5ed9b173
        // Helper closure to perform a search within a specific namespace
        func search(in namespace: String?) async -> [ItemSearchResult] {
            do {
                let response = try await fetch(
                    ItemSearchResponse.self,
                    endpoint: searchEndpoint,
                    namespaceOverride: namespace
                )
                return response.results
            } catch {
                // Log and treat any failure as no results for this namespace
                let ns = namespace ?? classic1xNamespace
                #if DEBUG
                os_log("Search error in %{public}@: %{public}@", 
                       log: .default, type: .debug, ns, error.localizedDescription)
                #endif
                return []
            }
        }

        // Execute searches sequentially so we do not spam the API
        var combined: [ItemSearchResult] = []
        combined += await search(in: nil) // classic1x
        combined += await search(in: classicEraNamespace)
        combined += await search(in: classicNamespace)

        // Deduplicate by item id
        var seen = Set<Int>()
        let deduped = combined.filter { result in
            if seen.contains(result.data.id) {
                return false
            } else {
                seen.insert(result.data.id)
                return true
            }
        }

        if deduped.isEmpty {
            #if DEBUG
            os_log("Search for '%{public}@' returned no results in any namespace", 
                   log: .default, type: .debug, name)
            #endif
        }

        return ItemSearchResponse(
            page: 1,
            pageSize: deduped.count,
            maxPageSize: 100,
            pageCount: 1,
            results: deduped
        )
    }

    // Class Endpoint
    func playableClass(id: Int) async throws -> PlayableClass {
        try await fetch(PlayableClass.self, endpoint: .init(path: "/data/wow/playable-class/\(id)"))
    }

    // Classes Index
    func playableClasses() async throws -> PlayableClassesIndex {
        try await fetch(
            PlayableClassesIndex.self, endpoint: .init(path: "/data/wow/playable-class/index"))
    }

    // Race Endpoint
    func playableRace(id: Int) async throws -> PlayableRace {
        try await fetch(PlayableRace.self, endpoint: .init(path: "/data/wow/playable-race/\(id)"))
    }

    // Races Index
    func playableRaces() async throws -> PlayableRacesIndex {
        try await fetch(
            PlayableRacesIndex.self, endpoint: .init(path: "/data/wow/playable-race/index"))
    }


    /// Fetches the media details (like icon URL) for a specific item using the `static-classic1x` namespace.
    /// - Parameter id: The ID of the item.
    /// - Returns: An `ItemMediaResponse` containing asset information.
    func fetchItemMedia(id: Int) async throws -> ItemMediaResponse {
        let endpoint = Endpoint(path: "/data/wow/media/item/\(id)")

        // Try primary namespace first
        do {
            return try await fetch(ItemMediaResponse.self, endpoint: endpoint)
        } catch AppError.badStatus(code: 404) {
            #if DEBUG
            os_log("Media for item %{public}d not found in %{public}@. Trying classic-era…", 
                   log: .default, type: .debug, id, classic1xNamespace)
            #endif
        }

        // Fallback: classic-era
        if let response = try await fetchWithFallbackNamespace(
            id: id,
            endpoint: endpoint,
            namespace: classicEraNamespace,
            notFoundMessage: "Media for item \(id) not found in \(classicEraNamespace). Trying classic…"
        ) {
            return response
        }

        // Final fallback: classic
        return try await fetch(
            ItemMediaResponse.self,
            endpoint: endpoint,
            namespaceOverride: classicNamespace
        )
    }

    /// Helper to fetch with a fallback namespace and print a not-found message.
    private func fetchWithFallbackNamespace(
        id: Int,
        endpoint: Endpoint,
        namespace: String,
        notFoundMessage: String
    ) async throws -> ItemMediaResponse? {
        do {
            return try await fetch(
                ItemMediaResponse.self,
                endpoint: endpoint,
                namespaceOverride: namespace
            )
        } catch AppError.badStatus(code: 404) {
            #if DEBUG
            os_log("%{public}@", log: .default, type: .debug, notFoundMessage)
            #endif
            return nil
        }
    }

    // Item Class Index
    func itemClasses() async throws -> ItemClassesIndex {
        try await fetch(ItemClassesIndex.self, endpoint: .init(path: "/data/wow/item-class/index"))
    }

    // Item Class Detail
    func itemClass(id: Int) async throws -> ItemClassDetail {
        try await fetch(ItemClassDetail.self, endpoint: .init(path: "/data/wow/item-class/\(id)"))
    }

    // Item Subclass Detail
    func itemSubclass(classId: Int, subclassId: Int) async throws -> ItemSubclassDetail {
        try await fetch(
            ItemSubclassDetail.self,
            endpoint: .init(path: "/data/wow/item-class/\(classId)/item-subclass/\(subclassId)"))
    }

    // MARK: - Private Helpers

    /// Retrieves a valid OAuth access token, fetching a new one if necessary.
    private func getValidAccessToken() async throws -> String {
        // Check if current token exists and hasn't expired (with a small buffer)
        if let token = currentAccessToken, let expiry = tokenExpirationTime,
            expiry > Date().addingTimeInterval(60)
        {
            return token
        }

        // --- Fetch new token using Client Credentials Flow ---
        print("Fetching new OAuth token...")
        guard let url = URL(string: "https://\(region).battle.net/oauth/token") else {  // Corrected domain
            throw AppError.oauth("Invalid token endpoint URL")
        }
        var request = URLRequest(url: url)
        request.httpMethod = "POST"

        // Create credentials string
        guard let credentialsData = "\(clientID):\(clientSecret)".data(using: .utf8) else {
            throw AppError.oauth("Could not encode credentials")
        }
        let base64Credentials = credentialsData.base64EncodedString()
        request.setValue("Basic \(base64Credentials)", forHTTPHeaderField: "Authorization")
        request.setValue("application/x-www-form-urlencoded", forHTTPHeaderField: "Content-Type")

        // Add grant_type parameter to body
        let body = "grant_type=client_credentials"
        request.httpBody = body.data(using: .utf8)

        // Make the request
        do {
            let (data, response) = try await ClassicAPIService.sharedSession.data(for: request)

            // Check response status
            guard let httpResponse = response as? HTTPURLResponse, httpResponse.statusCode == 200
            else {
                let statusCode = (response as? HTTPURLResponse)?.statusCode ?? 0
                print("OAuth token fetch failed with status: \(statusCode)")
                print("Response body: \(String(data: data, encoding: .utf8) ?? "N/A")")
                throw AppError.oauth("Token fetch failed with status \(statusCode)")
            }

            // Parse the response
            let tokenResponse = try JSONDecoder().decode(TokenResponse.self, from: data)

            // Store the new token and calculate expiration time
            self.currentAccessToken = tokenResponse.accessToken
            // expiresIn is in seconds, add it to the current date
            self.tokenExpirationTime = Date().addingTimeInterval(
                TimeInterval(tokenResponse.expiresIn))
            print("Successfully fetched new OAuth token.")
            return tokenResponse.accessToken

        } catch let error as AppError {
            // Rethrow AppError specifically
            throw error
        } catch {
            // Wrap other errors in AppError.oauth
            print("Error during OAuth token fetch: \(error)")
            throw AppError.oauth(
                "Token fetch network/decoding error: \(error.localizedDescription)")
        }
    }

    /// Structure to decode the OAuth token response.
    private struct TokenResponse: Codable {
        let accessToken: String
        let tokenType: String
        let expiresIn: Int  // Duration in seconds

        // Map snake_case keys from JSON to camelCase properties
        enum CodingKeys: String, CodingKey {
            case accessToken = "access_token"
            case tokenType = "token_type"
            case expiresIn = "expires_in"
        }
    }
}

// MARK: - Index Responses

/// Response structure for playable classes index
struct PlayableClassesIndex: Codable, Sendable {
    let classes: [ClassReference]

    struct ClassReference: Codable, Identifiable, Sendable {
        let id: Int
        let name: String
    }
}

/// Response structure for playable races index
struct PlayableRacesIndex: Codable, Sendable {
    let races: [RaceReference]

    struct RaceReference: Codable, Identifiable, Sendable {
        let id: Int
        let name: String
    }
}

/// Response structure for item classes index
struct ItemClassesIndex: Codable, Sendable {
    let itemClasses: [ItemClassReference]

    struct ItemClassReference: Codable, Identifiable, Sendable {
        let id: Int
        let name: String
    }
}

// MARK: - Detail Responses

/// Response structure for a specific item class
struct ItemClassDetail: Codable, Identifiable, Sendable {
    let id: Int
    let name: String
    let itemSubclasses: [ItemSubclassReference]

    struct ItemSubclassReference: Codable, Identifiable, Sendable {
        let id: Int
        let name: String
    }
}

/// Response structure for a specific item subclass
struct ItemSubclassDetail: Codable, Identifiable, Sendable {
    let id: Int
    let name: String
    let verboseName: String?  // Optional verbose name
    // Add other fields if needed from the API response, like inventory_types
}

// MARK: - Search Response Structures

/// Represents the overall response from an item search query.
struct ItemSearchResponse: Codable, Sendable {
    let page: Int
    let pageSize: Int
    let maxPageSize: Int
    let pageCount: Int
    let results: [ItemSearchResult]  // Array of search result items
}

/// Represents a single item found in a search result.
struct ItemSearchResult: Codable, Sendable, Identifiable {
    var id: Int {  // Use item ID as the identifiable ID
        return data.id
    }
    let data: ItemData  // Contains the core details of the item
    let key: KeyReference  // Reference to the full item endpoint

    /// Core data for an item within a search result.
    struct ItemData: Codable, Sendable {
        let id: Int
        let name: String
        let quality: Quality  // Item quality (e.g., Epic, Rare)
        let media: MediaReference  // Reference to the item's media (icon)
        // Add other fields if needed and available in the search response, like item_class, item_subclass, etc.
    }

    /// Reference to the full API endpoint for this item.
    struct KeyReference: Codable, Sendable {
        let href: String
    }

    /// Represents the quality of an item.
    struct Quality: Codable, Sendable {
        let type: String  // e.g., "EPIC", "RARE"
        let name: String  // Localized name, e.g., "Epic", "Rare"
    }

    /// Reference to the item's media asset (usually the icon).
    struct MediaReference: Codable, Sendable {
        let id: Int
        let key: KeyReference  // Reference to the media asset endpoint
    }
}

// MARK: - Media Response Structure

/// Represents the response from the item media endpoint.
struct ItemMediaResponse: Codable, Sendable {
    let assets: [MediaAsset]?  // Array of media assets (icon, etc.)
    let id: Int  // The ID of the item this media belongs to

    /// Represents a single media asset (like an icon).
    struct MediaAsset: Codable, Sendable {
        let key: String  // Type of asset, e.g., "icon"
        let value: String  // URL to the asset
        let fileDataId: Int?  // Optional file data ID
    }

    /// Helper function to extract the icon URL from the assets.
    /// - Returns: The URL string for the icon, or nil if not found.
    func getIconURL() -> String? {
        return assets?.first(where: { $0.key == "icon" })?.value
    }

    /// Helper function to extract the icon filename from the icon URL.
    /// Example: "https://render-us.worldofwarcraft.com/icons/56/inv_sword_39.jpg" -> "inv_sword_39"
    /// - Returns: The icon filename string, or nil if URL is not found or invalid.
    func getIconName() -> String? {
        guard let iconURLString = getIconURL(), let url = URL(string: iconURLString) else {
            return nil
        }
        // Get the last path component (e.g., "inv_sword_39.jpg")
        // Remove the file extension (e.g., ".jpg")
        return url.deletingPathExtension().lastPathComponent
    }
}<|MERGE_RESOLUTION|>--- conflicted
+++ resolved
@@ -186,10 +186,6 @@
         ]
         let searchEndpoint = Endpoint(path: "/data/wow/search/item", params: params)
 
-<<<<<<< HEAD
-<<<<<<< HEAD
-=======
->>>>>>> 5ed9b173
         // Helper closure to perform a search within a specific namespace
         func search(in namespace: String?) async -> [ItemSearchResult] {
             do {
